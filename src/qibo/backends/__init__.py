--- conflicted
+++ resolved
@@ -33,14 +33,13 @@
             self.available_backends["matmuleinsum"] = TensorflowMatmulEinsumBackend
             self.available_backends["tensorflow_defaulteinsum"] = TensorflowDefaultEinsumBackend
             self.available_backends["tensorflow_matmuleinsum"] = TensorflowMatmulEinsumBackend
-            import qibo.tensorflow.custom_operators as op
-            if not op._custom_operators_loaded: # pragma: no cover
+            if _check_availability("qibo_sim_tensorflow"):
+                self.available_backends["custom"] = TensorflowCustomBackend
+                self.available_backends["tensorflow"] = TensorflowCustomBackend
+            else: # pragma: no cover
                 log.warning("Einsum will be used to apply gates with Tensorflow. "
                             "Removing custom operators from available backends.")
                 self.available_backends["tensorflow"] = TensorflowDefaultEinsumBackend
-            else:
-                self.available_backends["custom"] = TensorflowCustomBackend
-                self.available_backends["tensorflow"] = TensorflowCustomBackend
             active_backend = "tensorflow"
         else:  # pragma: no cover
             # case not tested because CI has tf installed
@@ -96,38 +95,6 @@
             self.constructed_backends[name] = new_backend
         return self.constructed_backends.get(name)
 
-<<<<<<< HEAD
-=======
-    def initialize_tensorflow(self):
-        """Initializes active Tensorflow backend (if available)."""
-        os.environ["TF_CPP_MIN_LOG_LEVEL"] = str(config.LOG_LEVEL)
-        import tensorflow as tf
-        try:
-            from qibo_sim_tensorflow import custom_operators
-        except ModuleNotFoundError: # pragma: no cover
-            log.warning("Einsum will be used to apply gates with Tensorflow. "
-                        "Removing custom operators from available backends.")
-            self.available_backends.pop("custom")
-            self.available_backends["tensorflow"] = TensorflowDefaultEinsumBackend
-        self.active_backend = "tensorflow"
-
-    def initialize_numpy(self): # pragma: no cover
-        """Initializes active numpy backend (if Tensorflow is not available)."""
-        # case not tested because CI has tf installed
-        log.warning("Tensorflow is not installed. Falling back to numpy. "
-                    "Numpy does not support Qibo custom operators and GPU. "
-                    "Einsum will be used to apply gates on CPU.")
-        # remove Tensorflow backends
-        self.available_backends.pop("custom")
-        self.available_backends.pop("tensorflow")
-        self.available_backends.pop("tensorflow_defaulteinsum")
-        self.available_backends.pop("tensorflow_matmuleinsum")
-        # use numpy for defaulteinsum and matmuleinsum backends
-        self.available_backends["defaulteinsum"] = NumpyDefaultEinsumBackend
-        self.available_backends["matmuleinsum"] = NumpyMatmulEinsumBackend
-        self.active_backend = "numpy"
-
->>>>>>> 67e72f91
     def __getattr__(self, x):
         return getattr(self.active_backend, x)
 
