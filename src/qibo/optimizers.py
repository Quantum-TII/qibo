--- conflicted
+++ resolved
@@ -99,20 +99,8 @@
         processes (int): number of processes when using the parallel BFGS method.
     """
     if method == 'parallel_L-BFGS-B':
-<<<<<<< HEAD
-        import psutil
-        from qibo import get_device, get_threads
-        from qibo.config import raise_error, log
-        if "GPU" in get_device(): # pragma: no cover
-            raise_error(RuntimeError, "Parallel L-BFGS-B cannot be used with GPU.")
-        if ((processes is not None and processes * get_threads() > psutil.cpu_count()) or
-            (processes is None and get_threads() != 1)): # pragma: no cover
-            log.warning('Please consider using a lower number of threads per process,'
-                        ' or reduce the number of processes for better performance')
-=======
         from qibo.parallel import _check_parallel_configuration
         _check_parallel_configuration(processes)
->>>>>>> e6ef7c8f
         o = ParallelBFGS(loss, args=args, options=options, processes=processes)
         m = o.run(initial_parameters)
     else:
@@ -206,14 +194,9 @@
 
     def __init__(self, function, args=(), bounds=None,
                  callback=None, options=None, processes=None):
-<<<<<<< HEAD
         from qibo import K
-        ParallelBFGSResources().args = args
-        ParallelBFGSResources().custom_loss = function
-=======
         ParallelResources().arguments = args
         ParallelResources().custom_function = function
->>>>>>> e6ef7c8f
         self.xval = None
         self.function_value = None
         self.jacobian_value = None
